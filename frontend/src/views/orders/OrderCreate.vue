--- conflicted
+++ resolved
@@ -1221,9 +1221,6 @@
     :has-delivery="activeTab?.giaohang || false"
     @confirm="onMixedPaymentConfirm"
   />
-
-<<<<<<< HEAD
-=======
   <!-- Voucher Suggestion Dialog -->
   <VoucherSuggestionDialog
     v-model:visible="suggestionDialogVisible"
@@ -1231,10 +1228,6 @@
     @accept="onAcceptBetterVoucher"
     @reject="onRejectBetterVoucher"
   />
-
-
-
->>>>>>> f7f27d3a
   <!-- QR Scanner Dialog -->
   <Dialog
     v-model:visible="showQRScanner"
@@ -1674,13 +1667,10 @@
   hasBetterVoucherSuggestions,
   subscribeToVoucherMonitoring,
   showVoucherNotifications,
-<<<<<<< HEAD
-=======
   suggestionDialogVisible,
   currentSuggestion,
   processBetterVoucherSuggestion,
   closeSuggestionDialog
->>>>>>> f7f27d3a
 } = useVoucherMonitoring()
 
 // Shipping calculator composable
@@ -1969,14 +1959,9 @@
     return {
       ...item,
       hasPriceChange,
-<<<<<<< HEAD
-      latestPrice,
-      originalIndex: index,
-=======
       latestPrice: latestEffectivePrice,
       latestOriginalPrice,
       originalIndex: index
->>>>>>> f7f27d3a
     }
   })
 })
@@ -4182,16 +4167,9 @@
       soLuong: item.soLuong,
       donGia: item.donGia,
       thanhTien: item.donGia * item.soLuong,
-<<<<<<< HEAD
       // Include serial number information if available
       serialNumberId: item.sanPhamChiTiet?.serialNumberId,
       serialNumber: item.sanPhamChiTiet?.serialNumber,
-=======
-      // ENHANCED: Ensure complete serial number information is properly populated
-      // Validate against existing HoaDonChiTietDto structure requirements
-      serialNumberId: validateSerialNumberId(item.sanPhamChiTiet?.serialNumberId),
-      serialNumber: validateSerialNumber(item.sanPhamChiTiet?.serialNumber)
->>>>>>> f7f27d3a
     })),
 
     // Voucher information
@@ -5706,7 +5684,6 @@
   }
 }
 
-<<<<<<< HEAD
 // Generate comprehensive test report
 const generateTestReport = async () => {
   try {
@@ -5760,592 +5737,6 @@
     return { error: error.message }
   }
 }
-
-// ===== COMPREHENSIVE SYSTEM INTEGRATION TESTING =====
-
-// Comprehensive integration testing for all Order Management System enhancements
-const runSystemIntegrationTests = async () => {
-  const testResults = {
-    paymentIntegrations: { passed: false, errors: [], details: {} },
-    voucherIntelligence: { passed: false, errors: [], details: {} },
-    staffAssignment: { passed: false, errors: [], details: {} },
-    customerScenarios: { passed: false, errors: [], details: {} },
-    addressManagement: { passed: false, errors: [], details: {} },
-    uiIntegration: { passed: false, errors: [], details: {} },
-    performanceValidation: { passed: false, errors: [], details: {} },
-    overall: { passed: false, summary: '', totalTests: 0, passedTests: 0 },
-  }
-
-  console.log('🚀 Starting Comprehensive System Integration Tests...')
-
-  try {
-    // Test Payment Integrations
-    console.log('🧪 Testing Payment Integrations...')
-    testResults.paymentIntegrations = await testPaymentIntegrations()
-
-    // Test Voucher Intelligence System
-    console.log('🧪 Testing Voucher Intelligence System...')
-    testResults.voucherIntelligence = await testVoucherIntelligence()
-
-    // Test Staff Assignment Functionality
-    console.log('🧪 Testing Staff Assignment...')
-    testResults.staffAssignment = await testStaffAssignment()
-
-    // Test Customer Scenarios (existing tests)
-    console.log('🧪 Testing Customer Scenarios...')
-    testResults.customerScenarios = await runCustomerScenarioIntegrationTests()
-
-    // Test Address Management (existing tests)
-    console.log('🧪 Testing Address Management...')
-    testResults.addressManagement = await testAddressManagement()
-
-    // Test UI Integration
-    console.log('🧪 Testing UI Integration...')
-    testResults.uiIntegration = await testUIIntegration()
-
-    // Test Performance Validation
-    console.log('🧪 Testing Performance...')
-    testResults.performanceValidation = await testPerformanceValidation()
-
-    // Calculate overall results
-    const testCategories = Object.keys(testResults).filter((key) => key !== 'overall')
-    const passedTests = testCategories.filter((category) => testResults[category].passed).length
-    const totalTests = testCategories.length
-
-    testResults.overall = {
-      passed: passedTests === totalTests,
-      summary: `${passedTests}/${totalTests} test categories passed`,
-      totalTests,
-      passedTests,
-      failedCategories: testCategories.filter((category) => !testResults[category].passed),
-    }
-
-    console.log('🎯 System Integration Tests Completed:', testResults)
-    return testResults
-  } catch (error) {
-    console.error('❌ System Integration Testing failed:', error)
-    testResults.overall.passed = false
-    testResults.overall.summary = `System integration testing failed: ${error.message}`
-    return testResults
-  }
-}
-
-// Test Payment Integrations
-const testPaymentIntegrations = async () => {
-  const result = { passed: false, errors: [], details: {} }
-
-  try {
-    console.log('🧪 Testing Payment Integration System...')
-
-    // Test 1: Payment method availability based on order type
-    updateActiveTabData({ loaiHoaDon: 'TAI_QUAY', giaohang: false })
-    const taiQuayMethods = paymentMethods.value
-
-    if (!taiQuayMethods.some((m) => m.value === 'TIEN_MAT')) {
-      result.errors.push('TAI_QUAY orders should have TIEN_MAT payment method')
-    }
-
-    // Test 2: Online order payment methods
-    updateActiveTabData({ loaiHoaDon: 'ONLINE', giaohang: true })
-    const onlineMethods = paymentMethods.value
-
-    if (!onlineMethods.some((m) => m.value === 'TIEN_MAT' && m.label.includes('giao hàng'))) {
-      result.errors.push('Online delivery orders should have cash on delivery option')
-    }
-
-    // Test 3: Payment method validation
-    updateActiveTabData({ phuongThucThanhToan: 'TIEN_MAT', tongThanhToan: 100000 })
-    customerPayment.value = 150000
-    calculateChange()
-
-    if (changeAmount.value !== 50000) {
-      result.errors.push('Change calculation incorrect')
-    }
-
-    // Test 4: Mixed payment functionality
-    const mixedPaymentConfig = {
-      payments: [
-        { method: 'TIEN_MAT', amount: 50000 },
-        { method: 'CHUYEN_KHOAN', amount: 50000 },
-      ],
-    }
-
-    onMixedPaymentConfirm(mixedPaymentConfig)
-
-    if (activeTab.value.phuongThucThanhToan !== 'MIXED') {
-      result.errors.push('Mixed payment configuration not applied correctly')
-    }
-
-    result.passed = result.errors.length === 0
-    result.details = {
-      taiQuayMethodsCount: taiQuayMethods.length,
-      onlineMethodsCount: onlineMethods.length,
-      changeCalculation: changeAmount.value,
-      mixedPaymentApplied: activeTab.value.phuongThucThanhToan === 'MIXED',
-    }
-
-    console.log('✅ Payment Integration test completed:', result)
-    return result
-  } catch (error) {
-    result.errors.push(`Payment integration test error: ${error.message}`)
-    console.error('❌ Payment Integration test failed:', error)
-    return result
-  }
-}
-
-// Test Voucher Intelligence System
-const testVoucherIntelligence = async () => {
-  const result = { passed: false, errors: [], details: {} }
-
-  try {
-    console.log('🧪 Testing Voucher Intelligence System...')
-
-    // Test 1: Voucher loading for customer
-    const testCustomer = {
-      id: 'test-customer-voucher',
-      hoTen: 'Test Customer',
-      soDienThoai: '0123456789',
-    }
-
-    updateActiveTabData({
-      khachHang: testCustomer,
-      tongTienHang: 500000,
-      voucherList: [],
-    })
-
-    // Mock voucher API for testing
-    const originalGetAvailableVouchers = voucherApi.getAvailableVouchers
-    const originalValidateVoucher = voucherApi.validateVoucher
-
-    voucherApi.getAvailableVouchers = async (_customerId, _orderTotal) => ({
-      success: true,
-      data: [
-        { maPhieuGiamGia: 'TEST10', tenPhieuGiamGia: 'Test 10%', giaTriGiam: 50000 },
-        { maPhieuGiamGia: 'TEST20', tenPhieuGiamGia: 'Test 20%', giaTriGiam: 100000 },
-      ],
-    })
-
-    voucherApi.validateVoucher = async (code, _customerId, _orderTotal) => ({
-      success: true,
-      data: {
-        valid: true,
-        voucher: { maPhieuGiamGia: code, tenPhieuGiamGia: `Test ${code}` },
-        discountAmount: code === 'TEST10' ? 50000 : 100000,
-      },
-    })
-
-    try {
-      // Test voucher loading
-      await loadAvailableVouchers()
-
-      if (availableVouchers.value.length !== 2) {
-        result.errors.push('Available vouchers not loaded correctly')
-      }
-
-      // Test voucher application
-      const testVoucher = availableVouchers.value[0]
-      await selectVoucher(testVoucher)
-
-      if (activeTab.value.voucherList.length !== 1) {
-        result.errors.push('Voucher not applied correctly')
-      }
-
-      // Test single voucher restriction
-      const secondVoucher = { maPhieuGiamGia: 'TEST20', tenPhieuGiamGia: 'Test 20%' }
-      await selectVoucher(secondVoucher)
-
-      if (
-        activeTab.value.voucherList.length !== 1 ||
-        activeTab.value.voucherList[0].maPhieuGiamGia !== 'TEST20'
-      ) {
-        result.errors.push('Single voucher restriction not working correctly')
-      }
-    } finally {
-      // Restore original functions
-      voucherApi.getAvailableVouchers = originalGetAvailableVouchers
-      voucherApi.validateVoucher = originalValidateVoucher
-    }
-
-    result.passed = result.errors.length === 0
-    result.details = {
-      vouchersLoaded: availableVouchers.value.length,
-      vouchersApplied: activeTab.value.voucherList.length,
-      singleVoucherRestriction: activeTab.value.voucherList.length === 1,
-    }
-
-    console.log('✅ Voucher Intelligence test completed:', result)
-    return result
-  } catch (error) {
-    result.errors.push(`Voucher intelligence test error: ${error.message}`)
-    console.error('❌ Voucher Intelligence test failed:', error)
-    return result
-  }
-}
-
-// Test Staff Assignment Functionality
-const testStaffAssignment = async () => {
-  const result = { passed: false, errors: [], details: {} }
-
-  try {
-    console.log('🧪 Testing Staff Assignment System...')
-
-    // Test 1: Automatic staff assignment (backend handled)
-    // Since staff assignment is handled automatically by the backend,
-    // we test that the frontend doesn't interfere with this process
-
-    const orderData = mapTabToHoaDonDto(activeTab.value)
-
-    if (orderData.nhanVienId !== null) {
-      result.errors.push('Frontend should not set staff ID - should be handled by backend')
-    }
-
-    // Test 2: Order creation without manual staff selection
-    // Verify that orders can be created without requiring staff selection in UI
-    updateActiveTabData({
-      maHoaDon: 'TEST-STAFF-001',
-      loaiHoaDon: 'TAI_QUAY',
-      sanPhamList: [
-        {
-          sanPhamChiTiet: { id: 'test-product-1' },
-          soLuong: 1,
-          donGia: 100000,
-        },
-      ],
-      tongTienHang: 100000,
-      tongThanhToan: 100000,
-      phuongThucThanhToan: 'TIEN_MAT',
-    })
-
-    const staffOrderData = mapTabToHoaDonDto(activeTab.value)
-
-    // Verify order data is complete without staff assignment
-    if (!staffOrderData.maHoaDon || !staffOrderData.loaiHoaDon) {
-      result.errors.push('Order data incomplete for staff assignment test')
-    }
-
-    // Test 3: Staff assignment consistency
-    // Multiple order creations should not have conflicting staff assignments
-    const order1Data = mapTabToHoaDonDto(activeTab.value)
-    const order2Data = mapTabToHoaDonDto(activeTab.value)
-
-    if (order1Data.nhanVienId !== order2Data.nhanVienId) {
-      result.errors.push('Staff assignment inconsistent between order mappings')
-    }
-
-    result.passed = result.errors.length === 0
-    result.details = {
-      staffIdSetByFrontend: orderData.nhanVienId !== null,
-      orderDataComplete: !!staffOrderData.maHoaDon && !!staffOrderData.loaiHoaDon,
-      staffAssignmentConsistent: order1Data.nhanVienId === order2Data.nhanVienId,
-    }
-
-    console.log('✅ Staff Assignment test completed:', result)
-    return result
-  } catch (error) {
-    result.errors.push(`Staff assignment test error: ${error.message}`)
-    console.error('❌ Staff Assignment test failed:', error)
-    return result
-  }
-}
-
-// Test UI Integration
-const testUIIntegration = async () => {
-  const result = { passed: false, errors: [], details: {} }
-
-  try {
-    console.log('🧪 Testing UI Integration...')
-
-    // Test 1: Tab management
-    const initialTabCount = orderTabs.value.length
-    createNewOrderTab()
-
-    if (orderTabs.value.length !== initialTabCount + 1) {
-      result.errors.push('Tab creation not working correctly')
-    }
-
-    // Test 2: Delivery toggle integration
-    const currentTab = activeTab.value
-    if (currentTab) {
-      updateActiveTabData({ giaohang: true })
-
-      if (!activeTab.value.giaohang) {
-        result.errors.push('Delivery toggle not updating correctly')
-      }
-
-      // Test payment method validation with delivery change
-      updateActiveTabData({ phuongThucThanhToan: 'TIEN_MAT' })
-      const paymentMethodsWithDelivery = paymentMethods.value
-
-      if (!paymentMethodsWithDelivery.some((m) => m.value === 'TIEN_MAT')) {
-        result.errors.push('Payment methods not updating with delivery toggle')
-      }
-    }
-
-    // Test 3: Customer search integration
-    selectedCustomer.value = null
-
-    // Test customer selection functionality
-    if (selectedCustomer.value !== null) {
-      result.errors.push('Customer selection not clearing correctly')
-    }
-
-    // Test 4: Address form integration
-    const testAddress = {
-      duong: 'Test Street Integration',
-      phuongXa: 'Test Ward',
-      quanHuyen: 'Test District',
-      tinhThanh: 'Test Province',
-      loaiDiaChi: 'Nhà riêng',
-    }
-
-    setAddressData(testAddress)
-
-    if (addressData.value.duong !== testAddress.duong) {
-      result.errors.push('Address form integration not working correctly')
-    }
-
-    // Test 5: Recipient info integration
-    const testRecipient = {
-      hoTen: 'Test Recipient UI',
-      soDienThoai: '0123456789',
-    }
-
-    recipientInfo.value = { ...testRecipient }
-
-    if (recipientInfo.value.hoTen !== testRecipient.hoTen) {
-      result.errors.push('Recipient info integration not working correctly')
-    }
-
-    result.passed = result.errors.length === 0
-    result.details = {
-      tabManagement: orderTabs.value.length > initialTabCount,
-      deliveryToggle: activeTab.value?.giaohang === true,
-      paymentMethodsAvailable: paymentMethods.value.length > 0,
-      customerSelectionWorking: selectedCustomer.value === null,
-      addressFormWorking: addressData.value.duong === testAddress.duong,
-      recipientInfoWorking: recipientInfo.value.hoTen === testRecipient.hoTen,
-    }
-
-    console.log('✅ UI Integration test completed:', result)
-    return result
-  } catch (error) {
-    result.errors.push(`UI integration test error: ${error.message}`)
-    console.error('❌ UI Integration test failed:', error)
-    return result
-  }
-}
-
-// Test Performance Validation
-const testPerformanceValidation = async () => {
-  const result = { passed: false, errors: [], details: {} }
-
-  try {
-    console.log('🧪 Testing Performance Validation...')
-
-    // Test 1: Address validation performance
-    const addressValidationStart = performance.now()
-
-    setAddressData({
-      duong: 'Performance Test Street',
-      phuongXa: 'Performance Ward',
-      quanHuyen: 'Performance District',
-      tinhThanh: 'Performance Province',
-      loaiDiaChi: 'Nhà riêng',
-    })
-
-    const addressValidationResult = validateEmbeddedAddress()
-    const addressValidationTime = performance.now() - addressValidationStart
-
-    if (addressValidationTime > 100) {
-      // 100ms threshold
-      result.errors.push(`Address validation too slow: ${addressValidationTime}ms`)
-    }
-
-    // Test 2: Customer scenario detection performance
-    const scenarioDetectionStart = performance.now()
-
-    updateActiveTabData({
-      khachHang: { id: 'perf-test', hoTen: 'Performance Test', soDienThoai: '0123456789' },
-      giaohang: true,
-    })
-    recipientInfo.value = { hoTen: 'Different Recipient', soDienThoai: '0987654321' }
-
-    const scenarioValidation = await validateAllCustomerScenarios()
-    const scenarioDetectionTime = performance.now() - scenarioDetectionStart
-
-    if (scenarioDetectionTime > 50) {
-      // 50ms threshold
-      result.errors.push(`Scenario detection too slow: ${scenarioDetectionTime}ms`)
-    }
-
-    // Test 3: Backend mapping performance
-    const mappingStart = performance.now()
-
-    updateActiveTabData({
-      sanPhamList: Array.from({ length: 10 }, (_, i) => ({
-        sanPhamChiTiet: { id: `perf-product-${i}` },
-        soLuong: 1,
-        donGia: 100000,
-      })),
-      voucherList: [{ maPhieuGiamGia: 'PERF-VOUCHER', giaTriGiam: 50000 }],
-    })
-
-    const mappingResult = mapTabToHoaDonDto(activeTab.value)
-    const mappingTime = performance.now() - mappingStart
-
-    if (mappingTime > 20) {
-      // 20ms threshold
-      result.errors.push(`Backend mapping too slow: ${mappingTime}ms`)
-    }
-
-    // Test 4: Memory usage validation
-    const memoryBefore = performance.memory ? performance.memory.usedJSHeapSize : 0
-
-    // Simulate multiple operations
-    for (let i = 0; i < 100; i++) {
-      validateEmbeddedAddress()
-      await validateAllCustomerScenarios()
-    }
-
-    const memoryAfter = performance.memory ? performance.memory.usedJSHeapSize : 0
-    const memoryIncrease = memoryAfter - memoryBefore
-
-    if (memoryIncrease > 10 * 1024 * 1024) {
-      // 10MB threshold
-      result.errors.push(`Excessive memory usage: ${memoryIncrease / 1024 / 1024}MB`)
-    }
-
-    result.passed = result.errors.length === 0
-    result.details = {
-      addressValidationTime: `${addressValidationTime.toFixed(2)}ms`,
-      scenarioDetectionTime: `${scenarioDetectionTime.toFixed(2)}ms`,
-      backendMappingTime: `${mappingTime.toFixed(2)}ms`,
-      memoryIncrease: `${(memoryIncrease / 1024 / 1024).toFixed(2)}MB`,
-      addressValidationWorking: addressValidationResult,
-      scenarioDetectionWorking: scenarioValidation.valid,
-      backendMappingWorking: !!mappingResult.khachHangId,
-    }
-
-    console.log('✅ Performance Validation test completed:', result)
-    return result
-  } catch (error) {
-    result.errors.push(`Performance validation test error: ${error.message}`)
-    console.error('❌ Performance Validation test failed:', error)
-    return result
-  }
-}
-
-// ===== DEVELOPMENT TESTING UTILITIES =====
-
-// Expose testing functions for development/debugging
-if (import.meta.env.DEV) {
-  window.orderCreateTests = {
-    // System Integration Tests
-    runSystemIntegrationTests,
-    testPaymentIntegrations,
-    testVoucherIntelligence,
-    testStaffAssignment,
-    testUIIntegration,
-    testPerformanceValidation,
-
-    // Customer Scenario Tests
-    runIntegrationTests: executeIntegrationTests,
-    validateScenarios: validateAllCustomerScenarios,
-    testScenario1,
-    testScenario2,
-    testScenario3,
-    testAddressManagement,
-    testBackendMapping,
-
-    // Reporting
-    generateReport: generateTestReport,
-
-    // Quick test runners
-    runAll: async () => {
-      console.log('🚀 Running all customer scenario tests...')
-      const report = await generateTestReport()
-      return report
-    },
-    runSystemTests: async () => {
-      console.log('🚀 Running comprehensive system integration tests...')
-      const results = await runSystemIntegrationTests()
-      return results
-    },
-  }
-  console.log('🧪 OrderCreate testing utilities available at window.orderCreateTests')
-  console.log('💡 Run window.orderCreateTests.runSystemTests() for comprehensive system testing')
-  console.log('💡 Run window.orderCreateTests.runAll() for customer scenario tests')
-}
-
-=======
-// ===== DEVELOPMENT TESTING UTILITIES =====
-
->>>>>>> f7f27d3a
-// Initialize
-onMounted(async () => {
-  // Staff assignment is now handled automatically by the backend
-
-  // Cleanup any pending cart reservations from previous session
-  await cleanupPendingReservations()
-
-  // Create first tab if none exist
-  if (!hasActiveTabs.value) {
-    createNewOrderTab()
-  }
-
-  // Ensure we have an active tab after initialization
-  if (!activeTab.value && orderTabs.value.length > 0) {
-    switchToTab(orderTabs.value[0].id)
-  }
-
-  // Preload data for search functionality
-  try {
-    await customerStore.fetchCustomers()
-  } catch (error) {
-    console.error('Failed to preload data:', error)
-  }
-
-  // Initialize real-time features
-  try {
-    // Subscribe to voucher monitoring
-    subscribeToVoucherMonitoring()
-
-    // Subscribe to order expiration monitoring
-    subscribeToOrderExpiration()
-
-    // Subscribe to price updates for any existing cart items
-    const existingVariantIds =
-      activeTab.value?.sanPhamList?.map((item) => item.sanPhamChiTiet?.id).filter(Boolean) || []
-    if (existingVariantIds.length > 0) {
-      subscribeToPriceUpdates(existingVariantIds)
-    }
-
-    console.log('✅ Real-time features initialized successfully')
-  } catch (error) {
-    console.warn('⚠️ Failed to initialize real-time features:', error)
-  }
-
-  // Initialize shipping configuration
-  try {
-    await loadShippingConfig()
-    console.log('✅ Shipping configuration loaded successfully')
-  } catch (error) {
-    console.warn('⚠️ Failed to load shipping configuration:', error)
-  }
-
-  // Add beforeunload event listener for page refresh/close detection
-  window.addEventListener('beforeunload', handlePageUnload)
-
-  // Also add pagehide event for better mobile browser support
-  window.addEventListener('pagehide', handlePageUnload)
-})
-
-// Cleanup event listeners on component unmount
-onUnmounted(() => {
-  // Remove event listeners
-  window.removeEventListener('beforeunload', handlePageUnload)
-  window.removeEventListener('pagehide', handlePageUnload)
-})
 </script>
 
 <style scoped>
